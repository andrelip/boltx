use Mix.Config

config :bolt_sips, Bolt,
  # default port considered to be: 7687
  url: "bolt://localhost",
  basic_auth: [username: "neo4j", password: "test"],
  pool_size: 10,
  max_overflow: 2,
  queue_interval: 500,
  queue_target: 1500,
  retry_linear_backoff: [delay: 150, factor: 2, tries: 2],
  prefix: :default

# the `retry_linear_backoff` values above are also the default driver values,
# re-defined here mostly as a reminder

level =
  if System.get_env("DEBUG") do
    :debug
  else
    :info
  end

config :bolt_sips,
  log: true,
  log_hex: false

config :logger, :console,
  level: level,
  format: "$date $time [$level] $metadata$message\n"

config :mix_test_watch,
  clear: true

<<<<<<< HEAD
config :tzdata, :autoupdate, :disabled
=======
config :tzdata, :autoupdate, :disabled
config :porcelain, driver: Porcelain.Driver.Basic
>>>>>>> a256acff
<|MERGE_RESOLUTION|>--- conflicted
+++ resolved
@@ -32,9 +32,5 @@
 config :mix_test_watch,
   clear: true
 
-<<<<<<< HEAD
 config :tzdata, :autoupdate, :disabled
-=======
-config :tzdata, :autoupdate, :disabled
-config :porcelain, driver: Porcelain.Driver.Basic
->>>>>>> a256acff
+config :porcelain, driver: Porcelain.Driver.Basic